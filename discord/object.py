"""
The MIT License (MIT)

Copyright (c) 2015-present Rapptz

Permission is hereby granted, free of charge, to any person obtaining a
copy of this software and associated documentation files (the "Software"),
to deal in the Software without restriction, including without limitation
the rights to use, copy, modify, merge, publish, distribute, sublicense,
and/or sell copies of the Software, and to permit persons to whom the
Software is furnished to do so, subject to the following conditions:

The above copyright notice and this permission notice shall be included in
all copies or substantial portions of the Software.

THE SOFTWARE IS PROVIDED "AS IS", WITHOUT WARRANTY OF ANY KIND, EXPRESS
OR IMPLIED, INCLUDING BUT NOT LIMITED TO THE WARRANTIES OF MERCHANTABILITY,
FITNESS FOR A PARTICULAR PURPOSE AND NONINFRINGEMENT. IN NO EVENT SHALL THE
AUTHORS OR COPYRIGHT HOLDERS BE LIABLE FOR ANY CLAIM, DAMAGES OR OTHER
LIABILITY, WHETHER IN AN ACTION OF CONTRACT, TORT OR OTHERWISE, ARISING
FROM, OUT OF OR IN CONNECTION WITH THE SOFTWARE OR THE USE OR OTHER
DEALINGS IN THE SOFTWARE.
"""

from __future__ import annotations

from .mixins import Hashable
from .utils import snowflake_time, MISSING

from typing import (
    SupportsInt,
    TYPE_CHECKING,
    Type,
    Union,
)

if TYPE_CHECKING:
    import datetime
    from . import abc

    SupportsIntCast = Union[SupportsInt, str, bytes, bytearray]

# fmt: off
__all__ = (
    'Object',
)
# fmt: on


class Object(Hashable):
    """Represents a generic Discord object.

    The purpose of this class is to allow you to create 'miniature'
    versions of data classes if you want to pass in just an ID. Most functions
    that take in a specific data class with an ID can also take in this class
    as a substitute instead. Note that even though this is the case, not all
    objects (if any) actually inherit from this class.

    There are also some cases where some websocket events are received
    in :issue:`strange order <21>` and when such events happened you would
    receive this class rather than the actual data class. These cases are
    extremely rare.

    .. container:: operations

        .. describe:: x == y

            Checks if two objects are equal.

        .. describe:: x != y

            Checks if two objects are not equal.

        .. describe:: hash(x)

            Returns the object's hash.

    Attributes
    -----------
    id: :class:`int`
        The ID of the object.
    type: Type[:class:`abc.Snowflake`]
        The discord.py model type of the object, if not specified, defaults to this class.

        .. note::

            In instances where there are multiple applicable types, use a shared base class.
            for example, both :class:`Member` and :class:`User` are subclasses of :class:`abc.User`.

        .. versionadded:: 2.0
    """

    def __init__(self, id: SupportsIntCast, *, type: Type[abc.Snowflake] = MISSING):
        try:
            id = int(id)
        except ValueError:
<<<<<<< HEAD
            raise TypeError(f'id parameter must be convertable to int not {id.__class__!r}') from None
        self.id: int = id
        self.type: Type[abc.Snowflake] = type or self.__class__
=======
            raise TypeError(f'id parameter must be convertible to int not {id.__class__!r}') from None
        else:
            self.id = id
>>>>>>> 842d6b4f

    def __repr__(self) -> str:
        return f'<Object id={self.id!r} type={self.type!r}>'

    def __eq__(self, other: object) -> bool:
        if isinstance(other, self.type):
            return self.id == other.id
        return NotImplemented

    __hash__ = Hashable.__hash__

    @property
    def created_at(self) -> datetime.datetime:
        """:class:`datetime.datetime`: Returns the snowflake's creation time in UTC."""
        return snowflake_time(self.id)


OLDEST_OBJECT = Object(id=0)<|MERGE_RESOLUTION|>--- conflicted
+++ resolved
@@ -94,15 +94,9 @@
         try:
             id = int(id)
         except ValueError:
-<<<<<<< HEAD
-            raise TypeError(f'id parameter must be convertable to int not {id.__class__!r}') from None
+            raise TypeError(f'id parameter must be convertible to int not {id.__class__!r}') from None
         self.id: int = id
         self.type: Type[abc.Snowflake] = type or self.__class__
-=======
-            raise TypeError(f'id parameter must be convertible to int not {id.__class__!r}') from None
-        else:
-            self.id = id
->>>>>>> 842d6b4f
 
     def __repr__(self) -> str:
         return f'<Object id={self.id!r} type={self.type!r}>'
